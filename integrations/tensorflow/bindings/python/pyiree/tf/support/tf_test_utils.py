--- conflicted
+++ resolved
@@ -51,127 +51,6 @@
     os.makedirs(global_debug_dir)
   except IOError:
     logging.exception("Error creating debug dir for: %s", global_debug_dir)
-<<<<<<< HEAD
-
-
-class CompiledModule(object):
-  """Base class for per-backend compiled module facade."""
-
-  def __init__(self, ctor, exported_names, backend):
-    self._ctor = ctor
-    self._exported_names = exported_names
-    self._backend = backend
-
-  @staticmethod
-  def create(ctor, exported_names, backend):
-    compiled_module_class = backend.CompiledModule
-    return compiled_module_class(ctor, exported_names, backend)
-
-  @property
-  def ctor(self):
-    return self._ctor
-
-  def instantiate(self):
-    raise NotImplementedError()
-
-
-class TfCompiledModule(CompiledModule):
-  """TensorFlow 'compiled' module.
-
-  This just wraps the constructor.
-  """
-
-  def instantiate(self):
-    tf_module = self.ctor()
-    return _TfModuleInstance(tf_module)
-
-
-class _TfModuleInstance(object):
-  """Instance of a TF module."""
-
-  def __init__(self, tf_module):
-    self._tf_module = tf_module
-
-  def __getattr__(self, attr):
-    # Try to resolve it as a function.
-    if not hasattr(self._tf_module, attr):
-      raise AttributeError("The TensorFlow module does not have attr '%s'" %
-                           (attr,))
-    f = getattr(self._tf_module, attr)
-    if not f or not hasattr(f, "__call__"):
-      raise AttributeError(
-          "The TensorFlow module does not have a callable attr '%s'" % (attr,))
-    return _TfFunctionWrapper(f)
-
-
-class _TfFunctionWrapper(object):
-  """Wraps a TF function, normalizing it to numpy."""
-
-  def __init__(self, f):
-    self._f = f
-
-  def __call__(self, *args, **kwargs):
-    # TensorFlow will auto-convert all inbound args.
-    results = self._f(*args, **kwargs)
-    # Then unmarshal them to numpy in the same way that the other backends do.
-    # Handle single result (technically ambiguous with return of a tuple,
-    # which is sad).
-    if not isinstance(results, tuple):
-      results = (results,)
-    return tf.nest.map_structure(
-        lambda t: t.numpy() if isinstance(t, tf.Tensor) else t,
-        *results,
-        check_types=False)
-
-
-class IreeCompiledModule(CompiledModule):
-  """Iree compiled module."""
-
-  def __init__(self, ctor, exported_names, backend):
-    super().__init__(ctor, exported_names, backend)
-    self._iree_module_blob = tf_utils.compile_tf_module(
-        ctor(),
-        exported_names=exported_names,
-        target_backends=backend.iree_compiler_targets,
-        artifacts_dir=global_debug_dir)
-    self._iree_module = rt.VmModule.from_flatbuffer(self._iree_module_blob)
-
-  def instantiate(self):
-    return _IreeModuleInstance(self._backend, self._iree_module_blob,
-                               self._iree_module)
-
-
-class _IreeModuleInstance(object):
-  """An instance of an IREE module."""
-
-  def __init__(self, backend, iree_module_blob, iree_module):
-    self._backend = backend
-    self._iree_module_blob = iree_module_blob
-    self._iree_module = iree_module
-    self._iree_module_name = self._iree_module.name
-
-    self._system_config = rt.Config(driver_name=backend.iree_driver)
-    self._context = rt.SystemContext(
-        modules=[self._iree_module], config=self._system_config)
-
-  def __getattr__(self, attr):
-    # Try to resolve it as a function.
-    m = self._context.modules[self._iree_module_name]
-    f = m[attr]
-    return _IreeFunctionWrapper(self._context, f)
-
-
-class _IreeFunctionWrapper(object):
-  """Wraps an IREE function, making it callable."""
-
-  def __init__(self, context, f):
-    self._context = context
-    self._f = f
-
-  def __call__(self, *args):
-    return self._f(*args)
-=======
->>>>>>> b093bdd8
 
 
 class _VirtualModuleInstance(object):
@@ -374,25 +253,6 @@
 
   class VirtualBackendsClass(tuple_class):
     """Adds a __call__ method that creates a virtual module."""
-<<<<<<< HEAD
-
-    def multi(self, match_spec="."):
-      """Selects multiple backends that match a regular expression."""
-      return _VirtualModuleInstance(self._asdict(), match_spec)
-
-    @property
-    def all(self):
-      """Shorthand for multi() which selects all backends."""
-      return self.multi()
-
-  return VirtualBackendsClass(
-      *[m.instantiate() for m in compiled_backends.values()])
-
-
-def compile_module(module_ctor, exported_names=()):
-  """SavedModelTestCase decorator that compiles a tf.Module.
-
-=======
 
     def multi(self, match_spec="."):
       """Selects multiple backends that match a regular expression."""
@@ -413,7 +273,6 @@
 def compile_module(module_ctor, exported_names=()):
   """SavedModelTestCase decorator that compiles a tf.Module.
 
->>>>>>> b093bdd8
   A CompiledModule is created for each backend in --target_backends. They can
   be accessed individually via self.compiled_modules.backend_name or as a union
   via self.get_module().
@@ -421,14 +280,9 @@
   Args:
     module_ctor: tf.Module subclass or function which returns a tf.Module
       subclass instance.
-<<<<<<< HEAD
-    exported_names: optional iterable of strings representing the exported names
-      to keep. Used primarily for Keras models (e.g. exported_names=["predict"])
-=======
     exported_names: optional iterable of strings representing which of
       module_ctor's functions to compile. If exported_names is empty all
       functions will be compiled.
->>>>>>> b093bdd8
 
   Returns:
     Class decorator function.
@@ -492,13 +346,6 @@
   # Will be initialized in setUpClass to a dict of
   # {backend_name: CompiledModule}.
   _compiled_backends_dict = None
-<<<<<<< HEAD
-
-  def __init__(self, *args, **kwargs):
-    super().__init__(*args, **kwargs)
-    self.modules = None
-=======
->>>>>>> b093bdd8
 
   @classmethod
   def setUpClass(cls):
@@ -517,15 +364,9 @@
         backends = get_backends()
         cls._compiled_backends_dict = {}
         for backend in backends:
-<<<<<<< HEAD
-          cls._compiled_backends_dict[backend.name] = CompiledModule.create(
-              cls._module_ctor, cls._exported_names, backend)
-
-=======
           compiled_backend = tf_utils.CompiledModule.compile(
               cls._module_ctor, backend, cls._exported_names, global_debug_dir)
           cls._compiled_backends_dict[backend.name] = compiled_backend
->>>>>>> b093bdd8
       finally:
         # Disable crash reproducer (to avoid inadvertently overwriting this
         # path on a subsequent interaction).
